import {Maybe, maybe} from '../src/maybe'

import * as assert from 'assert'


describe('Maybe', () => {

    it('Case of', () => {

        assert.ok(Maybe.just(10)
            .caseOf({
                just: x => true,
                nothing: () => false
            }));

        assert.ok(Maybe.nothing()
            .caseOf({
                just: x => false,
                nothing: () => true
            }));
    });

    it('Do', () => {

        assert.throws(() =>
            Maybe.just(123).do({
                just: (v) => { throw 'yes'; },
                nothing: () => { throw 'no'; },
            }),
            /yes/,
            'do has a `just` path'
        );

        assert.throws(() =>
            Maybe.nothing().do({
                just: (v) => { throw 'yes'; },
                nothing: () => { throw 'no'; },
            }),
            /no/,
            'do has a `nothing` path'
        );

    });

    it('Bind', () => {

        assert.ok(Maybe.just(2)
            .bind(n => Maybe.just(n * 2))
            .bind(n => Maybe.just(n * 2))
            .caseOf({
                just: n => n === 8,
                nothing: () => false
            }));

        assert.ok(Maybe.just(2)
            .bind(n => Maybe.just(n * 2))
            .bind(n => Maybe.nothing())
            .caseOf({
                just: n => false,
                nothing: () => true
            }));
    });

    it('Lift', () => {

        assert.ok(Maybe.just(2)
            .lift(n => n * 2)
            .lift(n => n * 2)
            .caseOf({
                just: n => n === 8,
                nothing: () => false
            }));

        assert.ok(Maybe.just(2)
            .lift(n => n * 2)
            .lift(n => <number>null)
            .caseOf({
                just: n => false,
                nothing: () => true
            }));
    });

    it('Constructors', () => {

        assert.throws(() => { Maybe.just(<string>null) }, /null/);

        assert.ok(Maybe.maybe<string>(null)
            .caseOf({
                just: s => false,
                nothing: () => true
            }));

        assert.ok(Maybe.maybe('something')
            .caseOf({
                just: s => true,
                nothing: () => false
            }));

        assert.ok(maybe('something')
            .caseOf({
                just: s => true,
                nothing: () => false
            }));
    });

    it('defaulting', () => {

        assert.ok(Maybe.just(10).defaulting(20)
            .caseOf({
                just: s => s === 10,
                nothing: () => false
            }));

        assert.ok(Maybe.nothing<number>().defaulting(20)
            .caseOf({
                just: s => s === 20,
                nothing: () => false
            }));

    });

    it('valueOr', () => {

        assert.strictEqual(Maybe.just(10).valueOr(20), 10);

        assert.strictEqual(Maybe.nothing<number>().valueOr(20), 20);
    });

<<<<<<< HEAD
    QUnit.test('valueOrCompute', assert => {

        assert.strictEqual(Maybe.just(10).valueOrCompute(() => 20), 10);

        assert.strictEqual(Maybe.nothing<number>().valueOrCompute(() => 20), 20);

        assert.strictEqual(Maybe.just(10).valueOrCompute(() => { throw new Error() }), 10);

        assert.throws(() => Maybe.nothing().valueOrCompute(() => { throw new Error() }));
    });

    QUnit.test('valueOrThrow', assert => {

        assert.strictEqual(Maybe.just(10).valueOrThrow(), 10);
        assert.strictEqual(Maybe.just(10).valueOrThrow(new Error('boo')), 10);

        assert.throws(() => Maybe.nothing().valueOrThrow());
        assert.throws(() => Maybe.nothing<number>().valueOrThrow());
        var err = new Error('boo');
        assert.throws(() => Maybe.nothing<number>().valueOrThrow(err), err);
    });

    QUnit.test('sequence', assert => {
=======
    it('sequence', () => {
>>>>>>> 3b303562

        assert.ok(Maybe.sequence({
            ten: Maybe.just(10),
            twenty: Maybe.just(20)
        }).caseOf({
            just: s => s['ten'] === 10 && s['twenty'] === 20,
            nothing: () => false
        }));

        assert.ok(Maybe.sequence<string|number>({
            num: Maybe.just(10),
            str: Maybe.just('union types')
        }).caseOf({
            just: x => x['num'] === 10 && x['str'] === 'union types',
            nothing: () => false
        }));

        assert.ok(Maybe.sequence<any>({
            num: Maybe.just(10),
            str: Maybe.just('dynamic types')
        }).caseOf({
            just: (x: any) => x.num === 10 && x.str === 'dynamic types',
            nothing: () => false
        }));

        assert.ok(Maybe.all({
            num: Maybe.just(10),
            str: Maybe.just('alias')
        }).caseOf({
            just: (x: any) => x.num === 10 && x.str === 'alias',
            nothing: () => false
        }));

        assert.ok(Maybe.sequence({
            ten: Maybe.just(10),
            twenty: Maybe.nothing()
        }).caseOf({
            just: () => false,
            nothing: () => true
        }));

    });

})<|MERGE_RESOLUTION|>--- conflicted
+++ resolved
@@ -126,33 +126,30 @@
         assert.strictEqual(Maybe.nothing<number>().valueOr(20), 20);
     });
 
-<<<<<<< HEAD
-    QUnit.test('valueOrCompute', assert => {
+    it('valueOrCompute', () => {
 
         assert.strictEqual(Maybe.just(10).valueOrCompute(() => 20), 10);
 
         assert.strictEqual(Maybe.nothing<number>().valueOrCompute(() => 20), 20);
 
-        assert.strictEqual(Maybe.just(10).valueOrCompute(() => { throw new Error() }), 10);
+        assert.strictEqual(Maybe.just(10).valueOrCompute<any>(() => { throw new Error() }), 10);
 
-        assert.throws(() => Maybe.nothing().valueOrCompute(() => { throw new Error() }));
+        assert.throws(() => Maybe.nothing().valueOrCompute<any>(() => { throw new Error() }));
     });
 
-    QUnit.test('valueOrThrow', assert => {
+    it('valueOrThrow', () => {
 
         assert.strictEqual(Maybe.just(10).valueOrThrow(), 10);
         assert.strictEqual(Maybe.just(10).valueOrThrow(new Error('boo')), 10);
 
         assert.throws(() => Maybe.nothing().valueOrThrow());
         assert.throws(() => Maybe.nothing<number>().valueOrThrow());
-        var err = new Error('boo');
-        assert.throws(() => Maybe.nothing<number>().valueOrThrow(err), err);
+        let err = new Error('boo');
+        assert.throws(() => Maybe.nothing<number>().valueOrThrow(err),
+                      e => e === err);
     });
 
-    QUnit.test('sequence', assert => {
-=======
     it('sequence', () => {
->>>>>>> 3b303562
 
         assert.ok(Maybe.sequence({
             ten: Maybe.just(10),
