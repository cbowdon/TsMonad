/// <reference path="../typings/tsd.d.ts" />
/// <reference path="../dist/tsmonad.d.ts" />

module TsMonad.Test {
    'use strict';

    QUnit.module('Maybe');

    QUnit.test('Case of', assert => {

        assert.ok(Maybe.just(10)
            .caseOf({
                just: x => true,
                nothing: () => false
            }));

        assert.ok(Maybe.nothing()
            .caseOf({
                just: x => false,
                nothing: () => true
            }));
    });

    QUnit.test('Bind', assert => {

        assert.ok(Maybe.just(2)
            .bind(n => Maybe.just(n * 2))
            .bind(n => Maybe.just(n * 2))
            .caseOf({
                just: n => n === 8,
                nothing: () => false
            }));

        assert.ok(Maybe.just(2)
            .bind(n => Maybe.just(n * 2))
            .bind(n => Maybe.nothing())
            .caseOf({
                just: n => false,
                nothing: () => true
            }));
    });

    QUnit.test('Lift', assert => {

        assert.ok(Maybe.just(2)
            .lift(n => n * 2)
            .lift(n => n * 2)
            .caseOf({
                just: n => n === 8,
                nothing: () => false
            }));

        assert.ok(Maybe.just(2)
            .lift(n => n * 2)
            .lift(n => <number>null)
            .caseOf({
                just: n => false,
                nothing: () => true
            }));
    });

    QUnit.test('Constructors', assert => {

        assert.throws(() => { Maybe.just(<string>null) }, /null/);

        assert.ok(Maybe.maybe<string>(null)
            .caseOf({
                just: s => false,
                nothing: () => true
            }));

        assert.ok(Maybe.maybe('something')
            .caseOf({
                just: s => true,
                nothing: () => false
            }));

        assert.ok(maybe('something')
            .caseOf({
                just: s => true,
                nothing: () => false
            }));
    });

    QUnit.test('defaulting', assert => {

        assert.ok(Maybe.just(10).defaulting(20)
            .caseOf({
                just: s => s === 10,
                nothing: () => false
            }));

        assert.ok(Maybe.nothing<number>().defaulting(20)
            .caseOf({
                just: s => s === 20,
                nothing: () => false
            }));

    });

<<<<<<< HEAD
    QUnit.test('valueOr', assert => {

        assert.strictEqual(Maybe.just(10).valueOr(20), 10);

        assert.strictEqual(Maybe.nothing<number>().valueOr(20), 20);
=======
    QUnit.test('sequence', assert => {

        assert.ok(Maybe.sequence({
            ten: Maybe.just(10),
            twenty: Maybe.just(20)
        }).caseOf({
            just: s => s['ten'] === 10 && s['twenty'] === 20,
            nothing: () => false
        }));

        assert.ok(Maybe.sequence<string|number>({
            num: Maybe.just(10),
            str: Maybe.just('union types')
        }).caseOf({
            just: x => x['num'] === 10 && x['str'] === 'union types',
            nothing: () => false
        }));

        assert.ok(Maybe.sequence<any>({
            num: Maybe.just(10),
            str: Maybe.just('dynamic types')
        }).caseOf({
            just: (x: any) => x.num === 10 && x.str === 'dynamic types',
            nothing: () => false
        }));

        assert.ok(Maybe.all<any>({
            num: Maybe.just(10),
            str: Maybe.just('alias')
        }).caseOf({
            just: (x: any) => x.num === 10 && x.str === 'alias',
            nothing: () => false
        }));

        assert.ok(Maybe.sequence({
            ten: Maybe.just(10),
            twenty: Maybe.nothing()
        }).caseOf({
            just: () => false,
            nothing: () => true
        }));
>>>>>>> 76859944

    });
}<|MERGE_RESOLUTION|>--- conflicted
+++ resolved
@@ -98,13 +98,13 @@
 
     });
 
-<<<<<<< HEAD
     QUnit.test('valueOr', assert => {
 
         assert.strictEqual(Maybe.just(10).valueOr(20), 10);
 
         assert.strictEqual(Maybe.nothing<number>().valueOr(20), 20);
-=======
+    });
+    
     QUnit.test('sequence', assert => {
 
         assert.ok(Maybe.sequence({
@@ -146,7 +146,5 @@
             just: () => false,
             nothing: () => true
         }));
->>>>>>> 76859944
-
     });
 }