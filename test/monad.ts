--- conflicted
+++ resolved
@@ -24,11 +24,7 @@
         // TODO auto generate all permutations given possible types
         assert.ok(Maybe.just(20).equals(Maybe.just(20)));
         assert.ok(!Maybe.just(20).equals(Maybe.just(10)));
-<<<<<<< HEAD
         assert.ok(!Maybe.just(20).equals(Maybe.nothing<number>()));
-=======
-        assert.ok(!Maybe.just(20).equals(Maybe.nothing<any>()));
->>>>>>> 3b303562
         assert.ok(Maybe.nothing().equals(Maybe.nothing()));
 
         assert.ok(Either.right<string,number>(10).equals(Either.right<string,number>(10)));
